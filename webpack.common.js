import path from 'path';
import {fileURLToPath} from 'url';
const __filename = fileURLToPath(import.meta.url);
const __dirname = path.dirname(__filename);
import { VueLoaderPlugin } from 'vue-loader';
import HtmlWebpackPlugin from'html-webpack-plugin';
import CopyWebpackPlugin from 'copy-webpack-plugin';
import webpack from 'webpack';

export default {
<<<<<<< HEAD
  entry: {
	  lt1: './src/LoopInsighT1.js',
	  game: './src/Gamification.js'
  },
=======
  entry: './src/frontend/LoopInsighT1.js',
>>>>>>> 97bf1b85
  output: {
	filename: '[name].bundle.js',
    path: path.resolve(__dirname, 'dist'),
  },
  module: {
    rules: [
      { test: /\.vue$/, use: 'vue-loader' },
      { test: /\.css$/, use: [ 'style-loader', 'css-loader' ] },
      { test: /\.html$/, use: ['html-loader'] },
      {
        resourceQuery: /blockType=i18n/,
        type: 'javascript/auto',
        loader: '@intlify/vue-i18n-loader'
      },
    ],
  },
  plugins: [
    new webpack.DefinePlugin({
      __VUE_OPTIONS_API__: false,
      __VUE_PROD_DEVTOOLS__: false
    }),
    new webpack.ProvidePlugin({
      process: 'process/browser.js',
    }),
    new VueLoaderPlugin(),
    new HtmlWebpackPlugin({
<<<<<<< HEAD
      template: './src/assets/index.htm',
      favicon: './src/assets/images/favicon.png', 
	    filename: 'index.html',
	    chunks: ["index"],
    }),
    new HtmlWebpackPlugin({
      template: './src/assets/index.htm',
      favicon: './src/assets/images/favicon.png',
	    filename: 'game.html',
	    chunks: ["game"],
=======
      template: './src/frontend/assets/index.htm',
      favicon: './src/frontend/assets/images/favicon.png', 
>>>>>>> 97bf1b85
    }),
	new CopyWebpackPlugin({'patterns': [
        {from:'./src/frontend/assets/images', to:'images'}
    ]}),
	new webpack.optimize.LimitChunkCountPlugin({
	    maxChunks: 1
	  }),
  ],
};
<|MERGE_RESOLUTION|>--- conflicted
+++ resolved
@@ -1,68 +1,59 @@
-import path from 'path';
-import {fileURLToPath} from 'url';
-const __filename = fileURLToPath(import.meta.url);
-const __dirname = path.dirname(__filename);
-import { VueLoaderPlugin } from 'vue-loader';
-import HtmlWebpackPlugin from'html-webpack-plugin';
-import CopyWebpackPlugin from 'copy-webpack-plugin';
-import webpack from 'webpack';
-
-export default {
-<<<<<<< HEAD
-  entry: {
-	  lt1: './src/LoopInsighT1.js',
-	  game: './src/Gamification.js'
-  },
-=======
-  entry: './src/frontend/LoopInsighT1.js',
->>>>>>> 97bf1b85
-  output: {
-	filename: '[name].bundle.js',
-    path: path.resolve(__dirname, 'dist'),
-  },
-  module: {
-    rules: [
-      { test: /\.vue$/, use: 'vue-loader' },
-      { test: /\.css$/, use: [ 'style-loader', 'css-loader' ] },
-      { test: /\.html$/, use: ['html-loader'] },
-      {
-        resourceQuery: /blockType=i18n/,
-        type: 'javascript/auto',
-        loader: '@intlify/vue-i18n-loader'
-      },
-    ],
-  },
-  plugins: [
-    new webpack.DefinePlugin({
-      __VUE_OPTIONS_API__: false,
-      __VUE_PROD_DEVTOOLS__: false
-    }),
-    new webpack.ProvidePlugin({
-      process: 'process/browser.js',
-    }),
-    new VueLoaderPlugin(),
-    new HtmlWebpackPlugin({
-<<<<<<< HEAD
-      template: './src/assets/index.htm',
-      favicon: './src/assets/images/favicon.png', 
-	    filename: 'index.html',
-	    chunks: ["index"],
-    }),
-    new HtmlWebpackPlugin({
-      template: './src/assets/index.htm',
-      favicon: './src/assets/images/favicon.png',
-	    filename: 'game.html',
-	    chunks: ["game"],
-=======
-      template: './src/frontend/assets/index.htm',
-      favicon: './src/frontend/assets/images/favicon.png', 
->>>>>>> 97bf1b85
-    }),
-	new CopyWebpackPlugin({'patterns': [
-        {from:'./src/frontend/assets/images', to:'images'}
-    ]}),
-	new webpack.optimize.LimitChunkCountPlugin({
-	    maxChunks: 1
-	  }),
-  ],
-};
+import path from 'path';
+import {fileURLToPath} from 'url';
+const __filename = fileURLToPath(import.meta.url);
+const __dirname = path.dirname(__filename);
+import { VueLoaderPlugin } from 'vue-loader';
+import HtmlWebpackPlugin from'html-webpack-plugin';
+import CopyWebpackPlugin from 'copy-webpack-plugin';
+import webpack from 'webpack';
+
+export default {
+  entry: {
+	  lt1: './src/frontend/LoopInsighT1.js',
+	  game: './src/frontend/Gamification.js'
+  },
+  output: {
+    filename: '[name].bundle.js',
+    path: path.resolve(__dirname, 'dist'),
+  },
+  module: {
+    rules: [
+      { test: /\.vue$/, use: 'vue-loader' },
+      { test: /\.css$/, use: [ 'style-loader', 'css-loader' ] },
+      { test: /\.html$/, use: ['html-loader'] },
+      {
+        resourceQuery: /blockType=i18n/,
+        type: 'javascript/auto',
+        loader: '@intlify/vue-i18n-loader'
+      },
+    ],
+  },
+  plugins: [
+    new webpack.DefinePlugin({
+      __VUE_OPTIONS_API__: false,
+      __VUE_PROD_DEVTOOLS__: false
+    }),
+    new webpack.ProvidePlugin({
+      process: 'process/browser.js',
+    }),
+    new VueLoaderPlugin(),
+    new HtmlWebpackPlugin({
+      template: './src/frontend/assets/index.htm',
+      favicon: './src/frontend/assets/images/favicon.png', 
+	    filename: 'index.html',
+	    chunks: ["index"],
+    }),
+    new HtmlWebpackPlugin({
+      template: './src/frontend/assets/index.htm',
+      favicon: './src/frontend/assets/images/favicon.png',
+	    filename: 'game.html',
+	    chunks: ["game"],
+    }),
+	new CopyWebpackPlugin({'patterns': [
+        {from:'./src/frontend/assets/images', to:'images'}
+    ]}),
+	new webpack.optimize.LimitChunkCountPlugin({
+	    maxChunks: 1
+	  }),
+  ],
+};